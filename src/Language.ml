(* Opening a library for generic programming (https://github.com/dboulytchev/GT).
   The library provides "@type ..." syntax extension and plugins like show, etc.
*)
open GT

(* Opening a library for combinator-based syntax analysis *)
open Ostap
open Combinators

(* States *)
module State =
  struct
    (* State: global state, local state, scope variables *)
    type t = { g: string -> int; l: string -> int; scope: string list }

    let make_empty_state x = failwith (Printf.sprintf "Undefined variable %s" x)

    (* Empty state *)
<<<<<<< HEAD
    let empty = { g = make_empty_state; l = make_empty_state; scope = [] }
=======
    let empty =
      let e x = failwith (Printf.sprintf "Undefined variable: %s" x) in
      {g = e; l = e; scope = []}
>>>>>>> 790661a5

    (* Update: non-destructively "modifies" the state s by binding the variable x
       to value v and returns the new state w.r.t. a scope
    *)
<<<<<<< HEAD
    (* update l or g depends on x in or not in scope *)
    let update x v s =
      let update_fun f y = if x = y then v else f y
      in 
      if List.mem x s.scope
      then { g = s.g; l = update_fun s.l; scope = s.scope }
      else { g = update_fun s.g; l = s.l; scope = s.scope }

    (* Evals a variable in a state w.r.t. a scope *)
    let eval s x = if List.mem x s.scope then (s.l x) else (s.g x)

    (* Creates a new scope, based on a given state *)
    (* xs - is list of locals *)
    let enter st xs = { g = st.g; l = make_empty_state; scope = xs }

    (* Drops a scope *)
    let leave st st' = { g = st'.g; l = st.l; scope = st.scope }
=======
    let update x v s =
      let u x v s = fun y -> if x = y then v else s y in
      if List.mem x s.scope then {s with l = u x v s.l} else {s with g = u x v s.g}

    (* Evals a variable in a state w.r.t. a scope *)
    let eval s x = (if List.mem x s.scope then s.l else s.g) x

    (* Creates a new scope, based on a given state *)
    let enter st xs = {empty with g = st.g; scope = xs}

    (* Drops a scope *)
    let leave st st' = {st' with g = st.g}
>>>>>>> 790661a5

  end

(* Simple expressions: syntax and semantics *)
module Expr =
  struct

    (* The type for expressions. Note, in regular OCaml there is no "@type..."
       notation, it came from GT.
    *)
    @type t =
    (* integer constant *) | Const of int
    (* variable         *) | Var   of string
    (* binary operator  *) | Binop of string * t * t
    (* function call    *) | Call  of string * t list with show

    (* Available binary operators:
        !!                   --- disjunction
        &&                   --- conjunction
        ==, !=, <=, <, >=, > --- comparisons
        +, -                 --- addition, subtraction
        *, /, %              --- multiplication, division, reminder
    *)
<<<<<<< HEAD

    let rec eval_binop op x y =
      match op with
      | "+" -> x + y
      | "-" -> x - y
      | "*" -> x * y
      | "/" -> x / y
      | "%" -> x mod y
      | "&&" -> if x == 0 || y == 0 then 0 else 1
      | "!!" -> if x == 0 && y == 0 then 0 else 1
      | "<" -> if x < y then 1 else 0
      | "<=" -> if x <= y then 1 else 0
      | ">" -> if x > y then 1 else 0
      | ">=" -> if x >= y then 1 else 0
      | "==" -> if x == y then 1 else 0
      | "!=" -> if x != y then 1 else 0
      | _ -> failwith "[EVAL_BINOP]: Unknown binary operator"

    (* Expression evaluator
          val eval : state -> t -> int
       Takes a state and an expression, and returns the value of the expression in
       the given state.
    *)
    let rec eval stat expr = 
      match expr with
      | Const c -> c
      | Var v -> State.eval stat v
      | Binop (op, a, b) -> 
        let x = eval stat a and y = eval stat b in
        eval_binop op x y
    
=======

    (* The type of configuration: a state, an input stream, an output stream, an optional value *)
    type config = State.t * int list * int list * int option
                                                            
    (* Expression evaluator

          val eval : env -> config -> t -> int * config


       Takes an environment, a configuration and an expresion, and returns another configuration. The 
       environment supplies the following method

           method definition : env -> string -> int list -> config -> config

       which takes an environment (of the same type), a name of the function, a list of actual parameters and a configuration, 
       an returns a pair: the return value for the call and the resulting configuration
    *)                                                       
    let rec eval env ((st, i, o, r) as conf) expr = failwith "Not implemented"
         
>>>>>>> 790661a5
    (* Expression parser. You can use the following terminals:
         IDENT   --- a non-empty identifier a-zA-Z[a-zA-Z0-9_]* as a string
<<<<<<< HEAD
         DECIMAL --- a decimal constant [0-9]+ as an int
=======
         DECIMAL --- a decimal constant [0-9]+ as a string                                                                                                                  
>>>>>>> 790661a5
    *)
    let make_parser_ops ops = List.map (fun op -> ostap ($(op)), fun a b -> Binop(op, a, b)) ops

    ostap (
      parse: !(Ostap.Util.expr
        (fun x -> x)
        [|
          `Lefta, make_parser_ops ["!!"];
          `Lefta, make_parser_ops ["&&"];
          `Nona , make_parser_ops [">="; ">"; "<="; "<"; "=="; "!="];
          `Lefta, make_parser_ops ["+"; "-"];
          `Lefta, make_parser_ops ["*"; "/"; "%"];
        |]
        primary
      );
      primary: 
          v:IDENT   {Var v} 
        | c:DECIMAL {Const c} 
        | -"(" parse -")"
    )

  end

(* Simple statements: syntax and sematics *)
module Stmt =
  struct

    (* The type for statements *)
    @type t =
    (* read into the variable           *) | Read   of string
    (* write the value of an expression *) | Write  of Expr.t
    (* assignment                       *) | Assign of string * Expr.t
    (* composition                      *) | Seq    of t * t
    (* empty statement                  *) | Skip
    (* conditional                      *) | If     of Expr.t * t * t
    (* loop with a pre-condition        *) | While  of Expr.t * t
    (* loop with a post-condition       *) | Repeat of t * Expr.t
    (* return statement                 *) | Return of Expr.t option
    (* call a procedure                 *) | Call   of string * Expr.t list with show
<<<<<<< HEAD

    (* The type of configuration: a state, an input stream, an output stream *)
    type config = State.t * int list * int list

=======
                                                                    
>>>>>>> 790661a5
    (* Statement evaluator
         val eval : env -> config -> t -> config
<<<<<<< HEAD
       Takes an environment, a configuration and a statement, and returns another configuration. The
       environment supplies the following method
           method definition : string -> (string list, string list, t)
       which returns a list of formal parameters, local variables, and a body for given definition
    *)
    let rec eval env ((st, i, o) as config) stmt =
      match stmt with
      | Assign (x, e) -> ((State.update x (Expr.eval st e) st), i, o)
      | Read x -> 
        let z :: i_tail = i 
        in ((State.update x z st), i_tail, o)
      | Write e -> (st, i, o @ [(Expr.eval st e)])
      | Seq (a, b) -> 
        let a_conf = eval env (st, i, o) a in
        eval env a_conf b
      | Skip -> config
      | If (cond, the, els) -> eval env config (if Expr.eval st cond == 1 then the else els)
      | While (cond, body) -> 
        let rec while_loop ((st', _, _) as config') = 
          if (Expr.eval st' cond != 0)
          then while_loop (eval env config' body)
          else config'
        in while_loop config
      | Repeat (body, until_cond) -> 
        let rec repeat_loop ((st', _, _) as config') =
          let ((st'', _, _) as config'') = eval env config' body in 
          if (Expr.eval st'' until_cond == 0)
          then repeat_loop config''
          else config''
          in repeat_loop config
      | Call (f, exprs)  ->
        let args, vars, body = env#definition f
        in let do_assign_arg stat (x, e) = State.update x (Expr.eval st e) stat (* update state x = e *)
        in let do_enter = State.enter st @@ args @ vars (* set scope args @ vargs *)
        in let rec zip = function
        | x::xs, y::ys -> (x, y) :: zip (xs, ys)
        | [], []       -> []
        in let assigned_state = List.fold_left do_assign_arg do_enter @@ zip (args, exprs)
        in let st', i, o = eval env (assigned_state, i, o) body
        in State.leave st st', i, o

=======

       Takes an environment, a configuration and a statement, and returns another configuration. The 
       environment is the same as for expressions
    *)
    let rec eval env ((st, i, o, r) as conf) k stmt = failwith "Not implemented"
         
>>>>>>> 790661a5
    (* Statement parser *)
    let rec parse_elif_acts elif_acts parsed_else_act = 
      match elif_acts with
      [] -> parsed_else_act
      | (cond, act)::tail -> If (cond, act, parse_elif_acts tail parsed_else_act)

    let parse_elif_else elif_acts else_act = 
      let parsed_else_act = 
        match else_act with
        | None -> Skip
        | Some act -> act
      in parse_elif_acts elif_acts parsed_else_act

    ostap (
      parse:
          a:primary ";" b:parse { Seq (a, b) }
        | primary;

      expr: !(Expr.parse) ;

      function_s: hd:expr tl:((-"," expr)* ) { hd :: tl } | empty { [] } ;

      primary:
          %"read" "(" x:IDENT ")"                             { Read  x }
        | %"write" "(" e: !(Expr.parse) ")"                   { Write e }
        | x:IDENT ":=" e: !(Expr.parse)                       { Assign (x, e) }
        | %"skip"                                             { Skip }
        | %"if" cond: !(Expr.parse) %"then" act:parse
          elif_acts:(%"elif" !(Expr.parse) %"then" parse)*
          els_act:(%"else" parse)?
          %"fi"                                               { If (cond, act, parse_elif_else elif_acts els_act) }
        | %"while" cond: !(Expr.parse) %"do" act:parse %"od"  { While (cond, act) }
        | %"repeat" act:parse %"until" cond: !(Expr.parse)    { Repeat (act, cond) }
        | %"for" init:parse "," cond: !(Expr.parse)
          "," inc:parse %"do" act:parse %"od"                 { Seq (init, While (cond, Seq (act, inc))) }
        | f:IDENT "(" args:function_s ")"                       { Call (f, args) }
    )

  end

(* Function and procedure definitions *)
module Definition =
  struct

    (* The type for a definition: name, argument list, local variables, body *)
    type t = string * (string list * string list * Stmt.t)

    ostap (
<<<<<<< HEAD
      parse: %"fun" name:IDENT "(" args:(ids | nothing) ")" vars:(-(%"local") ids | nothing)
        "{" body:stmt "}" { name, (args, vars, body) } ;

      stmt: !(Stmt.parse) ;

      nothing: empty { [] } ;

      ids: hd:IDENT tl:((-"," IDENT)* ) { hd :: tl }
=======
      arg  : IDENT;
      parse: %"fun" name:IDENT "(" args:!(Util.list0 arg) ")"
         locs:(%"local" !(Util.list arg))?
        "{" body:!(Stmt.parse) "}" {
        (name, (args, (match locs with None -> [] | Some l -> l), body))
      }
>>>>>>> 790661a5
    )

  end

(* The top-level definitions *)

(* The top-level syntax category is a pair of definition list and statement (program body) *)
type t = Definition.t list * Stmt.t

(* Top-level evaluator
     eval : t -> int list -> int list
   Takes a program and its input stream, and returns the output stream
*)
<<<<<<< HEAD
let eval (defs, stmt) i =
  let module M = Map.Make (String)
  in let defs_map = List.fold_left (fun m (f, data) -> M.add f data m) M.empty defs
  in let env_obj = (object method definition f = M.find f defs_map end)
  in let _, _, output = Stmt.eval env_obj (State.empty, i, []) stmt
  in output

(* Top-level parser *)
ostap (
  defs: !(Definition.parse) * ;

  parse: pre_defs:defs stmt:!(Stmt.parse) post_defs:defs { pre_defs @ post_defs, stmt }
)
=======
let eval (defs, body) i =
  let module M = Map.Make (String) in
  let m          = List.fold_left (fun m ((name, _) as def) -> M.add name def m) M.empty defs in  
  let _, _, o, _ =
    Stmt.eval
      (object
         method definition env f args (st, i, o, r) =
           let xs, locs, s      = snd @@ M.find f m in
           let st'              = List.fold_left (fun st (x, a) -> State.update x a st) (State.enter st (xs @ locs)) (List.combine xs args) in
           let st'', i', o', r' = Stmt.eval env (st', i, o, r) Stmt.Skip s in
           (State.leave st'' st, i', o', r')
       end)
      (State.empty, i, [], None)
      Stmt.Skip
      body
  in
  o

(* Top-level parser *)
let parse = ostap (!(Definition.parse)* !(Stmt.parse))
>>>>>>> 790661a5
<|MERGE_RESOLUTION|>--- conflicted
+++ resolved
@@ -6,46 +6,22 @@
 (* Opening a library for combinator-based syntax analysis *)
 open Ostap
 open Combinators
-
+                         
 (* States *)
 module State =
   struct
+                                                                
     (* State: global state, local state, scope variables *)
-    type t = { g: string -> int; l: string -> int; scope: string list }
-
-    let make_empty_state x = failwith (Printf.sprintf "Undefined variable %s" x)
+    type t = {g : string -> int; l : string -> int; scope : string list}
 
     (* Empty state *)
-<<<<<<< HEAD
-    let empty = { g = make_empty_state; l = make_empty_state; scope = [] }
-=======
     let empty =
       let e x = failwith (Printf.sprintf "Undefined variable: %s" x) in
       {g = e; l = e; scope = []}
->>>>>>> 790661a5
 
-    (* Update: non-destructively "modifies" the state s by binding the variable x
+    (* Update: non-destructively "modifies" the state s by binding the variable x 
        to value v and returns the new state w.r.t. a scope
     *)
-<<<<<<< HEAD
-    (* update l or g depends on x in or not in scope *)
-    let update x v s =
-      let update_fun f y = if x = y then v else f y
-      in 
-      if List.mem x s.scope
-      then { g = s.g; l = update_fun s.l; scope = s.scope }
-      else { g = update_fun s.g; l = s.l; scope = s.scope }
-
-    (* Evals a variable in a state w.r.t. a scope *)
-    let eval s x = if List.mem x s.scope then (s.l x) else (s.g x)
-
-    (* Creates a new scope, based on a given state *)
-    (* xs - is list of locals *)
-    let enter st xs = { g = st.g; l = make_empty_state; scope = xs }
-
-    (* Drops a scope *)
-    let leave st st' = { g = st'.g; l = st.l; scope = st.scope }
-=======
     let update x v s =
       let u x v s = fun y -> if x = y then v else s y in
       if List.mem x s.scope then {s with l = u x v s.l} else {s with g = u x v s.g}
@@ -58,16 +34,15 @@
 
     (* Drops a scope *)
     let leave st st' = {st' with g = st.g}
->>>>>>> 790661a5
 
   end
-
+    
 (* Simple expressions: syntax and semantics *)
 module Expr =
   struct
-
-    (* The type for expressions. Note, in regular OCaml there is no "@type..."
-       notation, it came from GT.
+    
+    (* The type for expressions. Note, in regular OCaml there is no "@type..." 
+       notation, it came from GT. 
     *)
     @type t =
     (* integer constant *) | Const of int
@@ -82,89 +57,30 @@
         +, -                 --- addition, subtraction
         *, /, %              --- multiplication, division, reminder
     *)
-<<<<<<< HEAD
-
-    let rec eval_binop op x y =
-      match op with
-      | "+" -> x + y
-      | "-" -> x - y
-      | "*" -> x * y
-      | "/" -> x / y
-      | "%" -> x mod y
-      | "&&" -> if x == 0 || y == 0 then 0 else 1
-      | "!!" -> if x == 0 && y == 0 then 0 else 1
-      | "<" -> if x < y then 1 else 0
-      | "<=" -> if x <= y then 1 else 0
-      | ">" -> if x > y then 1 else 0
-      | ">=" -> if x >= y then 1 else 0
-      | "==" -> if x == y then 1 else 0
-      | "!=" -> if x != y then 1 else 0
-      | _ -> failwith "[EVAL_BINOP]: Unknown binary operator"
-
-    (* Expression evaluator
-          val eval : state -> t -> int
-       Takes a state and an expression, and returns the value of the expression in
-       the given state.
-    *)
-    let rec eval stat expr = 
-      match expr with
-      | Const c -> c
-      | Var v -> State.eval stat v
-      | Binop (op, a, b) -> 
-        let x = eval stat a and y = eval stat b in
-        eval_binop op x y
-    
-=======
 
     (* The type of configuration: a state, an input stream, an output stream, an optional value *)
     type config = State.t * int list * int list * int option
                                                             
     (* Expression evaluator
-
           val eval : env -> config -> t -> int * config
-
-
        Takes an environment, a configuration and an expresion, and returns another configuration. The 
        environment supplies the following method
-
            method definition : env -> string -> int list -> config -> config
-
        which takes an environment (of the same type), a name of the function, a list of actual parameters and a configuration, 
        an returns a pair: the return value for the call and the resulting configuration
     *)                                                       
     let rec eval env ((st, i, o, r) as conf) expr = failwith "Not implemented"
          
->>>>>>> 790661a5
     (* Expression parser. You can use the following terminals:
          IDENT   --- a non-empty identifier a-zA-Z[a-zA-Z0-9_]* as a string
-<<<<<<< HEAD
-         DECIMAL --- a decimal constant [0-9]+ as an int
-=======
          DECIMAL --- a decimal constant [0-9]+ as a string                                                                                                                  
->>>>>>> 790661a5
     *)
-    let make_parser_ops ops = List.map (fun op -> ostap ($(op)), fun a b -> Binop(op, a, b)) ops
-
-    ostap (
-      parse: !(Ostap.Util.expr
-        (fun x -> x)
-        [|
-          `Lefta, make_parser_ops ["!!"];
-          `Lefta, make_parser_ops ["&&"];
-          `Nona , make_parser_ops [">="; ">"; "<="; "<"; "=="; "!="];
-          `Lefta, make_parser_ops ["+"; "-"];
-          `Lefta, make_parser_ops ["*"; "/"; "%"];
-        |]
-        primary
-      );
-      primary: 
-          v:IDENT   {Var v} 
-        | c:DECIMAL {Const c} 
-        | -"(" parse -")"
+    ostap (                                      
+      parse: empty {failwith "Not implemented"}
     )
-
+    
   end
-
+                    
 (* Simple statements: syntax and sematics *)
 module Stmt =
   struct
@@ -174,111 +90,26 @@
     (* read into the variable           *) | Read   of string
     (* write the value of an expression *) | Write  of Expr.t
     (* assignment                       *) | Assign of string * Expr.t
-    (* composition                      *) | Seq    of t * t
+    (* composition                      *) | Seq    of t * t 
     (* empty statement                  *) | Skip
     (* conditional                      *) | If     of Expr.t * t * t
     (* loop with a pre-condition        *) | While  of Expr.t * t
     (* loop with a post-condition       *) | Repeat of t * Expr.t
     (* return statement                 *) | Return of Expr.t option
     (* call a procedure                 *) | Call   of string * Expr.t list with show
-<<<<<<< HEAD
-
-    (* The type of configuration: a state, an input stream, an output stream *)
-    type config = State.t * int list * int list
-
-=======
                                                                     
->>>>>>> 790661a5
     (* Statement evaluator
          val eval : env -> config -> t -> config
-<<<<<<< HEAD
-       Takes an environment, a configuration and a statement, and returns another configuration. The
-       environment supplies the following method
-           method definition : string -> (string list, string list, t)
-       which returns a list of formal parameters, local variables, and a body for given definition
-    *)
-    let rec eval env ((st, i, o) as config) stmt =
-      match stmt with
-      | Assign (x, e) -> ((State.update x (Expr.eval st e) st), i, o)
-      | Read x -> 
-        let z :: i_tail = i 
-        in ((State.update x z st), i_tail, o)
-      | Write e -> (st, i, o @ [(Expr.eval st e)])
-      | Seq (a, b) -> 
-        let a_conf = eval env (st, i, o) a in
-        eval env a_conf b
-      | Skip -> config
-      | If (cond, the, els) -> eval env config (if Expr.eval st cond == 1 then the else els)
-      | While (cond, body) -> 
-        let rec while_loop ((st', _, _) as config') = 
-          if (Expr.eval st' cond != 0)
-          then while_loop (eval env config' body)
-          else config'
-        in while_loop config
-      | Repeat (body, until_cond) -> 
-        let rec repeat_loop ((st', _, _) as config') =
-          let ((st'', _, _) as config'') = eval env config' body in 
-          if (Expr.eval st'' until_cond == 0)
-          then repeat_loop config''
-          else config''
-          in repeat_loop config
-      | Call (f, exprs)  ->
-        let args, vars, body = env#definition f
-        in let do_assign_arg stat (x, e) = State.update x (Expr.eval st e) stat (* update state x = e *)
-        in let do_enter = State.enter st @@ args @ vars (* set scope args @ vargs *)
-        in let rec zip = function
-        | x::xs, y::ys -> (x, y) :: zip (xs, ys)
-        | [], []       -> []
-        in let assigned_state = List.fold_left do_assign_arg do_enter @@ zip (args, exprs)
-        in let st', i, o = eval env (assigned_state, i, o) body
-        in State.leave st st', i, o
-
-=======
-
        Takes an environment, a configuration and a statement, and returns another configuration. The 
        environment is the same as for expressions
     *)
     let rec eval env ((st, i, o, r) as conf) k stmt = failwith "Not implemented"
          
->>>>>>> 790661a5
     (* Statement parser *)
-    let rec parse_elif_acts elif_acts parsed_else_act = 
-      match elif_acts with
-      [] -> parsed_else_act
-      | (cond, act)::tail -> If (cond, act, parse_elif_acts tail parsed_else_act)
-
-    let parse_elif_else elif_acts else_act = 
-      let parsed_else_act = 
-        match else_act with
-        | None -> Skip
-        | Some act -> act
-      in parse_elif_acts elif_acts parsed_else_act
-
     ostap (
-      parse:
-          a:primary ";" b:parse { Seq (a, b) }
-        | primary;
-
-      expr: !(Expr.parse) ;
-
-      function_s: hd:expr tl:((-"," expr)* ) { hd :: tl } | empty { [] } ;
-
-      primary:
-          %"read" "(" x:IDENT ")"                             { Read  x }
-        | %"write" "(" e: !(Expr.parse) ")"                   { Write e }
-        | x:IDENT ":=" e: !(Expr.parse)                       { Assign (x, e) }
-        | %"skip"                                             { Skip }
-        | %"if" cond: !(Expr.parse) %"then" act:parse
-          elif_acts:(%"elif" !(Expr.parse) %"then" parse)*
-          els_act:(%"else" parse)?
-          %"fi"                                               { If (cond, act, parse_elif_else elif_acts els_act) }
-        | %"while" cond: !(Expr.parse) %"do" act:parse %"od"  { While (cond, act) }
-        | %"repeat" act:parse %"until" cond: !(Expr.parse)    { Repeat (act, cond) }
-        | %"for" init:parse "," cond: !(Expr.parse)
-          "," inc:parse %"do" act:parse %"od"                 { Seq (init, While (cond, Seq (act, inc))) }
-        | f:IDENT "(" args:function_s ")"                       { Call (f, args) }
+      parse: empty {failwith "Not implemented"}
     )
-
+      
   end
 
 (* Function and procedure definitions *)
@@ -289,51 +120,25 @@
     type t = string * (string list * string list * Stmt.t)
 
     ostap (
-<<<<<<< HEAD
-      parse: %"fun" name:IDENT "(" args:(ids | nothing) ")" vars:(-(%"local") ids | nothing)
-        "{" body:stmt "}" { name, (args, vars, body) } ;
-
-      stmt: !(Stmt.parse) ;
-
-      nothing: empty { [] } ;
-
-      ids: hd:IDENT tl:((-"," IDENT)* ) { hd :: tl }
-=======
       arg  : IDENT;
       parse: %"fun" name:IDENT "(" args:!(Util.list0 arg) ")"
          locs:(%"local" !(Util.list arg))?
         "{" body:!(Stmt.parse) "}" {
         (name, (args, (match locs with None -> [] | Some l -> l), body))
       }
->>>>>>> 790661a5
     )
 
   end
-
+    
 (* The top-level definitions *)
 
 (* The top-level syntax category is a pair of definition list and statement (program body) *)
-type t = Definition.t list * Stmt.t
+type t = Definition.t list * Stmt.t    
 
 (* Top-level evaluator
      eval : t -> int list -> int list
    Takes a program and its input stream, and returns the output stream
 *)
-<<<<<<< HEAD
-let eval (defs, stmt) i =
-  let module M = Map.Make (String)
-  in let defs_map = List.fold_left (fun m (f, data) -> M.add f data m) M.empty defs
-  in let env_obj = (object method definition f = M.find f defs_map end)
-  in let _, _, output = Stmt.eval env_obj (State.empty, i, []) stmt
-  in output
-
-(* Top-level parser *)
-ostap (
-  defs: !(Definition.parse) * ;
-
-  parse: pre_defs:defs stmt:!(Stmt.parse) post_defs:defs { pre_defs @ post_defs, stmt }
-)
-=======
 let eval (defs, body) i =
   let module M = Map.Make (String) in
   let m          = List.fold_left (fun m ((name, _) as def) -> M.add name def m) M.empty defs in  
@@ -353,5 +158,4 @@
   o
 
 (* Top-level parser *)
-let parse = ostap (!(Definition.parse)* !(Stmt.parse))
->>>>>>> 790661a5
+let parse = ostap (!(Definition.parse)* !(Stmt.parse))