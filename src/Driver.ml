open Ostap

let parse infile =
  let keywords = 
  [
    "read"; 
    "write"; 
    "skip"; 
    "if"; 
    "then"; 
    "elif"; 
    "else"; 
    "fi";
    "while"; 
    "do"; 
    "od"; 
    "repeat"; 
    "until"; 
    "for"; 
    "fun"; 
    "local" 
  ]
  in let s = Util.read infile in
  Util.parse
    (object
       inherit Matcher.t s
       inherit Util.Lexers.decimal s
<<<<<<< HEAD
       inherit Util.Lexers.ident keywords s
=======
       inherit Util.Lexers.ident ["read"; "write"; "skip"; "if"; "then"; "else"; "elif"; "fi"; "while"; "do"; "od"; "repeat"; "until"; "for"; "fun"; "local"; "return"] s
>>>>>>> 790661a5
       inherit Util.Lexers.skip [
        Matcher.Skip.whitespaces " \t\n\r";
        Matcher.Skip.lineComment "--";
        Matcher.Skip.nestedComment "(*" "*)"
       ] s
     end
    )
    (ostap (!(Language.parse) -EOF))

let main =
  try
    let interpret  = Sys.argv.(1) = "-i"  in
    let stack      = Sys.argv.(1) = "-s"  in
    let to_compile = not (interpret || stack) in
    let infile     = Sys.argv.(if not to_compile then 2 else 1) in
    match parse infile with
    | `Ok prog ->
      if to_compile
      then failwith "Not implemented yet"
        (*
        let basename = Filename.chop_suffix infile ".expr" in
        ignore @@ X86.build prog basename
        *)
      else
  let rec read acc =
    try
      let r = read_int () in
      Printf.printf "> ";
      read (acc @ [r])
          with End_of_file -> acc
  in
  let input = read [] in
  let output =
    if interpret
    then Language.eval prog input
    else SM.run (SM.compile prog) input
  in
  List.iter (fun i -> Printf.printf "%d\n" i) output
    | `Fail er -> Printf.eprintf "Syntax error: %s\n" er
  with Invalid_argument _ ->
    Printf.printf "Usage: rc [-i | -s] <input file.expr>\n"<|MERGE_RESOLUTION|>--- conflicted
+++ resolved
@@ -1,39 +1,16 @@
 open Ostap
 
 let parse infile =
-  let keywords = 
-  [
-    "read"; 
-    "write"; 
-    "skip"; 
-    "if"; 
-    "then"; 
-    "elif"; 
-    "else"; 
-    "fi";
-    "while"; 
-    "do"; 
-    "od"; 
-    "repeat"; 
-    "until"; 
-    "for"; 
-    "fun"; 
-    "local" 
-  ]
-  in let s = Util.read infile in
+  let s = Util.read infile in
   Util.parse
     (object
        inherit Matcher.t s
        inherit Util.Lexers.decimal s
-<<<<<<< HEAD
-       inherit Util.Lexers.ident keywords s
-=======
        inherit Util.Lexers.ident ["read"; "write"; "skip"; "if"; "then"; "else"; "elif"; "fi"; "while"; "do"; "od"; "repeat"; "until"; "for"; "fun"; "local"; "return"] s
->>>>>>> 790661a5
        inherit Util.Lexers.skip [
-        Matcher.Skip.whitespaces " \t\n\r";
-        Matcher.Skip.lineComment "--";
-        Matcher.Skip.nestedComment "(*" "*)"
+	 Matcher.Skip.whitespaces " \t\n";
+	 Matcher.Skip.lineComment "--";
+	 Matcher.Skip.nestedComment "(*" "*)"
        ] s
      end
     )
@@ -49,25 +26,25 @@
     | `Ok prog ->
       if to_compile
       then failwith "Not implemented yet"
-        (*
+        (*            
         let basename = Filename.chop_suffix infile ".expr" in
         ignore @@ X86.build prog basename
         *)
-      else
-  let rec read acc =
-    try
-      let r = read_int () in
-      Printf.printf "> ";
-      read (acc @ [r])
+      else 
+	let rec read acc =
+	  try
+	    let r = read_int () in
+	    Printf.printf "> ";
+	    read (acc @ [r]) 
           with End_of_file -> acc
-  in
-  let input = read [] in
-  let output =
-    if interpret
-    then Language.eval prog input
-    else SM.run (SM.compile prog) input
-  in
-  List.iter (fun i -> Printf.printf "%d\n" i) output
+	in
+	let input = read [] in	
+	let output = 
+	  if interpret 
+	  then Language.eval prog input 
+	  else SM.run (SM.compile prog) input
+	in
+	List.iter (fun i -> Printf.printf "%d\n" i) output
     | `Fail er -> Printf.eprintf "Syntax error: %s\n" er
   with Invalid_argument _ ->
-    Printf.printf "Usage: rc [-i | -s] <input file.expr>\n"+Printf.printf "Usage: rc [-i | -s] <input file.expr>\n"