--- conflicted
+++ resolved
@@ -6,11 +6,7 @@
     (object
        inherit Matcher.t s
        inherit Util.Lexers.decimal s
-<<<<<<< HEAD
-       inherit Util.Lexers.ident ["read"; "write"; "skip"; (* some other keywords *)] s
-=======
        inherit Util.Lexers.ident ["read"; "write"; "skip"; "if"; "then"; "else"; "elif"; "fi"; "while"; "do"; "od"; "repeat"; "until"; "for"; (* add new keywords *)] s
->>>>>>> 2645f143
        inherit Util.Lexers.skip [
 	 Matcher.Skip.whitespaces " \t\n";
 	 Matcher.Skip.lineComment "--";
@@ -51,4 +47,4 @@
 	List.iter (fun i -> Printf.printf "%d\n" i) output
     | `Fail er -> Printf.eprintf "Syntax error: %s\n" er
   with Invalid_argument _ ->
-    Printf.printf "Usage: rc [-i | -s] <input file.expr>\n"+Printf.printf "Usage: rc [-i | -s] <input file.expr>\n"