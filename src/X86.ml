(* X86 codegeneration interface *)

(* The registers: *)
let regs = [|"%ebx"; "%ecx"; "%esi"; "%edi"; "%eax"; "%edx"; "%ebp"; "%esp"|]

(* We can not freely operate with all register; only 3 by now *)                    
let num_of_regs = Array.length regs - 5

(* We need to know the word size to calculate offsets correctly *)
let word_size = 4

(* We need to distinguish the following operand types: *)
type opnd = 
| R of int     (* hard register                    *)
| S of int     (* a position on the hardware stack *)
| M of string  (* a named memory location          *)
| L of int     (* an immediate operand             *)

(* For convenience we define the following synonyms for the registers: *)         
let ebx = R 0
let ecx = R 1
let esi = R 2
let edi = R 3
let eax = R 4
let edx = R 5
let ebp = R 6
let esp = R 7

(* Now x86 instruction (we do not need all of them): *)
type instr =
(* copies a value from the first to the second operand  *) | Mov   of opnd * opnd
(* makes a binary operation; note, the first operand    *) | Binop of string * opnd * opnd
(* designates x86 operator, not the source language one *)
(* x86 integer division, see instruction set reference  *) | IDiv  of opnd
(* see instruction set reference                        *) | Cltd
(* sets a value from flags; the first operand is the    *) | Set   of string * string
(* suffix, which determines the value being set, the    *)                     
(* the second --- (sub)register name                    *)
(* pushes the operand on the hardware stack             *) | Push  of opnd
(* pops from the hardware stack to the operand          *) | Pop   of opnd
(* call a function by a name                            *) | Call  of string
(* returns from a function                              *) | Ret
(* a label in the code                                  *) | Label of string
(* a conditional jump                                   *) | CJmp  of string * string
(* a non-conditional jump                               *) | Jmp   of string
(* directive                                            *) | Meta  of string
                                                                            
(* Instruction printer *)
let show instr =
  let binop = function
  | "+"   -> "addl"
  | "-"   -> "subl"
  | "*"   -> "imull"
  | "&&"  -> "andl"
  | "!!"  -> "orl" 
  | "^"   -> "xorl"
  | "cmp" -> "cmpl"
  | _     -> failwith "unknown binary operator"
  in
  let opnd = function
  | R i -> regs.(i)
  | S i -> if i >= 0
           then Printf.sprintf "-%d(%%ebp)" ((i+1) * word_size)
           else Printf.sprintf "%d(%%ebp)"  (8+(-i-1) * word_size)
  | M x -> x
  | L i -> Printf.sprintf "$%d" i
  in
  match instr with
  | Cltd               -> "\tcltd"
  | Set   (suf, s)     -> Printf.sprintf "\tset%s\t%s"     suf s
  | IDiv   s1          -> Printf.sprintf "\tidivl\t%s"     (opnd s1)
  | Binop (op, s1, s2) -> Printf.sprintf "\t%s\t%s,\t%s"   (binop op) (opnd s1) (opnd s2)
  | Mov   (s1, s2)     -> Printf.sprintf "\tmovl\t%s,\t%s" (opnd s1) (opnd s2)
  | Push   s           -> Printf.sprintf "\tpushl\t%s"     (opnd s)
  | Pop    s           -> Printf.sprintf "\tpopl\t%s"      (opnd s)
  | Ret                -> "\tret"
  | Call   p           -> Printf.sprintf "\tcall\t%s" p
  | Label  l           -> Printf.sprintf "%s:\n" l
  | Jmp    l           -> Printf.sprintf "\tjmp\t%s" l
  | CJmp  (s , l)      -> Printf.sprintf "\tj%s\t%s" s l
  | Meta   s           -> Printf.sprintf "%s\n" s

(* Opening stack machine to use instructions without fully qualified names *)
open SM

(* Symbolic stack machine evaluator
     compile : env -> prg -> env * instr list
   Take an environment, a stack machine program, and returns a pair --- the updated environment and the list
   of x86 instructions
*)
<<<<<<< HEAD
let div_or_mod_reg = function
  | "/" -> eax
  | "%" -> edx
  | _   -> failwith ("Unknown division operation")

let cmp_op_to_asm_cmd op = match op with
  | "<" -> "l"
  | "<=" -> "le"
  | ">"  -> "g"
  | ">=" -> "ge"
  | "==" -> "e"
  | "!=" -> "ne"
  | _ -> failwith ("Unknown cmp operation")

let compile_binop env op =
  let b, a, env = env#pop2 in
  let res, env = env#allocate in
  match op with
  | "+" | "-" | "*" ->
    env, 
    [
      Mov (a, eax); 
      Binop (op, b, eax); 
      Mov (eax, res)
    ]
  | "/" | "%" ->
    env, 
    [
      Mov (a, eax); 
      Cltd; 
      IDiv b; 
      Mov (div_or_mod_reg op, res)
    ]
  | "<" | "<=" | ">" | ">=" | "==" | "!=" ->
    env, 
    [
      Binop ("^", eax, eax); 
      Mov (a, edx); 
      Binop ("cmp", b, edx);
      Set (cmp_op_to_asm_cmd op, "%al"); 
      Mov (eax, res)
    ]
  | "!!" ->
    env, 
    [
      Mov (a, edx);
      Binop ("^", eax, eax);
      Binop ("!!", b, edx);
      Binop ("cmp", edx, eax);
      Set ("ne", "%al");
      Mov (eax, res);
    ]
  | "&&" ->
    env, 
    [
      Binop ("^", eax, eax); 
      Binop ("cmp", a, eax); 
      Set ("ne", "%al");
      
      Binop ("^", edx, edx); 
      Binop ("cmp", b, edx); 
      Set ("ne", "%dl");
      
      Binop ("&&", eax, edx); 
      Mov (edx, res)
    ]
  | _ -> failwith "Not supported operation"


let rec compile env = function
| [] -> env, []
| instr :: code' ->
  let env, asm = 
    match instr with
    | CONST n ->
      let s, env = env#allocate in
      env, [Mov (L n, s)]
    
    | WRITE ->
      let s, env = env#pop in
      env, [Push s; Call "Lwrite"; Pop eax]
    
    | READ ->
      let s, env = env#allocate in 
      env, [Call "Lread"; Mov (eax, s)]
    
    | LD x ->
      let s, env = (env#global x)#allocate in
      let mem = M (env#loc x) in
      (
        match s with
        | R _ -> env, [Mov (mem, s)]
        | _ -> env, [Mov (mem, eax); Mov (eax, s)]
      )
    
    | ST x ->
      let s, env = (env#global x)#pop in
      let mem = M (env#loc x) in
      (
        match s with
        | R _ -> env, [Mov (s, mem)]
        | _ -> env, [Mov (s, eax); Mov (eax, mem)]
      )

    | LABEL label -> env, [Label label]

    | JMP label -> env, [Jmp label]

    | CJMP (cond, label) -> 
      let s, env' = env#pop in
      env', [Binop ("cmp", L 0, s); CJmp (cond, label)]
    
    | BINOP op -> compile_binop env op
  in 
  let env, asm' = compile env code' in
  env, asm @ asm'

=======
let compile env code = failwith "Not implemented"
                                
>>>>>>> 40f45c35
(* A set of strings *)           
module S = Set.Make (String)

(* Environment implementation *)
let make_assoc l = List.combine l (List.init (List.length l) (fun x -> x))
                     
class env =
  object (self)
    val globals     = S.empty (* a set of global variables         *)
    val stack_slots = 0       (* maximal number of stack positions *)
    val stack       = []      (* symbolic stack                    *)
    val args        = []      (* function arguments                *)
    val locals      = []      (* function local variables          *)
    val fname       = ""      (* function name                     *)
                        
    (* gets a name for a global variable *)
    method loc x =
      try S (- (List.assoc x args)  -  1)
      with Not_found ->  
        try S (List.assoc x locals) with Not_found -> M ("global_" ^ x)
        
    (* allocates a fresh position on a symbolic stack *)
    method allocate =    
      let x, n =
	let rec allocate' = function
	| []                            -> ebx     , 0
	| (S n)::_                      -> S (n+1) , n+1
	| (R n)::_ when n < num_of_regs -> R (n+1) , stack_slots
        | (M _)::s                      -> allocate' s
	| _                             -> S 0     , 1
	in
	allocate' stack
      in
      x, {< stack_slots = max n stack_slots; stack = x::stack >}

    (* pushes an operand to the symbolic stack *)
    method push y = {< stack = y::stack >}

    (* pops one operand from the symbolic stack *)
    method pop = let x::stack' = stack in x, {< stack = stack' >}

    (* pops two operands from the symbolic stack *)
    method pop2 = let x::y::stack' = stack in x, y, {< stack = stack' >}

    (* registers a global variable in the environment *)
    method global x  = {< globals = S.add ("global_" ^ x) globals >}

    (* gets all global variables *)      
    method globals = S.elements globals

    (* gets a number of stack positions allocated *)
    method allocated = stack_slots                                
                                
    (* enters a function *)
    method enter f a l =
      {< stack_slots = List.length l; stack = []; locals = make_assoc l; args = make_assoc a; fname = f >}

    (* returns a label for the epilogue *)
    method epilogue = Printf.sprintf "L%s_epilogue" fname
                                     
    (* returns a name for local size meta-symbol *)
    method lsize = Printf.sprintf "L%s_SIZE" fname

    (* returns a list of live registers *)
    method live_registers =
      List.filter (function R _ -> true | _ -> false) stack
      
  end
  
(* Generates an assembler text for a program: first compiles the program into
   the stack code, then generates x86 assember code, then prints the assembler file
*)
let genasm (ds, stmt) =
  let stmt = Language.Stmt.Seq (stmt, Language.Stmt.Return (Some (Language.Expr.Const 0))) in
  let env, code =
    compile
      (new env)
      ((LABEL "main") :: (BEGIN ("main", [], [])) :: SM.compile (ds, stmt))
  in
  let data = Meta "\t.data" :: (List.map (fun s -> Meta (s ^ ":\t.int\t0")) env#globals) in 
  let asm = Buffer.create 1024 in
  List.iter
    (fun i -> Buffer.add_string asm (Printf.sprintf "%s\n" @@ show i))
    (data @ [Meta "\t.text"; Meta "\t.globl\tmain"] @ code);
  Buffer.contents asm

(* Builds a program: generates the assembler file and compiles it with the gcc toolchain *)
let build prog name =
  let outf = open_out (Printf.sprintf "%s.s" name) in
  Printf.fprintf outf "%s" (genasm prog);
  close_out outf;
  let inc = try Sys.getenv "RC_RUNTIME" with _ -> "../runtime" in
  Sys.command (Printf.sprintf "gcc -m32 -o %s %s/runtime.o %s.s" name inc name)<|MERGE_RESOLUTION|>--- conflicted
+++ resolved
@@ -88,13 +88,12 @@
    Take an environment, a stack machine program, and returns a pair --- the updated environment and the list
    of x86 instructions
 *)
-<<<<<<< HEAD
 let div_or_mod_reg = function
   | "/" -> eax
   | "%" -> edx
   | _   -> failwith ("Unknown division operation")
 
-let cmp_op_to_asm_cmd op = match op with
+let cmp_op_to_asm_cmd = function
   | "<" -> "l"
   | "<=" -> "le"
   | ">"  -> "g"
@@ -104,117 +103,174 @@
   | _ -> failwith ("Unknown cmp operation")
 
 let compile_binop env op =
-  let b, a, env = env#pop2 in
-  let res, env = env#allocate in
-  match op with
-  | "+" | "-" | "*" ->
-    env, 
-    [
-      Mov (a, eax); 
-      Binop (op, b, eax); 
-      Mov (eax, res)
-    ]
-  | "/" | "%" ->
-    env, 
-    [
-      Mov (a, eax); 
-      Cltd; 
-      IDiv b; 
-      Mov (div_or_mod_reg op, res)
-    ]
-  | "<" | "<=" | ">" | ">=" | "==" | "!=" ->
-    env, 
-    [
-      Binop ("^", eax, eax); 
-      Mov (a, edx); 
-      Binop ("cmp", b, edx);
-      Set (cmp_op_to_asm_cmd op, "%al"); 
-      Mov (eax, res)
-    ]
-  | "!!" ->
-    env, 
-    [
-      Mov (a, edx);
-      Binop ("^", eax, eax);
-      Binop ("!!", b, edx);
-      Binop ("cmp", edx, eax);
-      Set ("ne", "%al");
-      Mov (eax, res);
-    ]
-  | "&&" ->
-    env, 
-    [
-      Binop ("^", eax, eax); 
-      Binop ("cmp", a, eax); 
-      Set ("ne", "%al");
-      
-      Binop ("^", edx, edx); 
-      Binop ("cmp", b, edx); 
-      Set ("ne", "%dl");
-      
-      Binop ("&&", eax, edx); 
-      Mov (edx, res)
-    ]
+    let b, a, env = env#pop2 in
+    let res, env = env#allocate in
+    match op with
+    | "+" | "-" | "*" ->
+      env, 
+      [
+        Mov (a, eax); 
+        Binop (op, b, eax); 
+        Mov (eax, res)
+      ]
+    | "/" | "%" ->
+      env, 
+      [
+        Mov (a, eax); 
+        Cltd; 
+        IDiv b; 
+        Mov (div_or_mod_reg op, res)
+      ]
+    | "<" | "<=" | ">" | ">=" | "==" | "!=" ->
+      env, 
+      [
+        Binop ("^", eax, eax); 
+        Mov (a, edx); 
+        Binop ("cmp", b, edx);
+        Set (cmp_op_to_asm_cmd op, "%al"); 
+        Mov (eax, res)
+      ]
+    | "!!" ->
+      env, 
+      [
+        Mov (a, edx);
+        Binop ("^", eax, eax);
+        Binop ("!!", b, edx);
+        Binop ("cmp", edx, eax);
+        Set ("ne", "%al");
+        Mov (eax, res);
+      ]
+    | "&&" ->
+      env, 
+      [
+        Binop ("^", eax, eax); 
+        Binop ("cmp", a, eax); 
+        Set ("ne", "%al");
+        
+        Binop ("^", edx, edx); 
+        Binop ("cmp", b, edx); 
+        Set ("ne", "%dl");
+        
+        Binop ("&&", eax, edx); 
+        Mov (edx, res)
+      ]
   | _ -> failwith "Not supported operation"
 
-
-let rec compile env = function
-| [] -> env, []
-| instr :: code' ->
-  let env, asm = 
-    match instr with
-    | CONST n ->
-      let s, env = env#allocate in
-      env, [Mov (L n, s)]
-    
-    | WRITE ->
-      let s, env = env#pop in
-      env, [Push s; Call "Lwrite"; Pop eax]
-    
-    | READ ->
-      let s, env = env#allocate in 
-      env, [Call "Lread"; Mov (eax, s)]
-    
-    | LD x ->
-      let s, env = (env#global x)#allocate in
-      let mem = M (env#loc x) in
-      (
-        match s with
-        | R _ -> env, [Mov (mem, s)]
-        | _ -> env, [Mov (mem, eax); Mov (eax, s)]
-      )
-    
-    | ST x ->
-      let s, env = (env#global x)#pop in
-      let mem = M (env#loc x) in
-      (
-        match s with
-        | R _ -> env, [Mov (s, mem)]
-        | _ -> env, [Mov (s, eax); Mov (eax, mem)]
-      )
-
-    | LABEL label -> env, [Label label]
-
-    | JMP label -> env, [Jmp label]
-
-    | CJMP (cond, label) -> 
-      let s, env' = env#pop in
-      env', [Binop ("cmp", L 0, s); CJmp (cond, label)]
-    
-    | BINOP op -> compile_binop env op
-  in 
-  let env, asm' = compile env code' in
-  env, asm @ asm'
-
-=======
-let compile env code = failwith "Not implemented"
+let compile env code =
+  let rec compile' env scode =
+    match scode with
+    | [] -> env, []
+    | instr :: scode' ->
+      let env', code' =
+        match instr with
+        | CONST n ->
+          let s, env = env#allocate in
+          env, [Mov (L n, s)]
+
+        | WRITE ->
+          let s, env = env#pop in
+          env, [Push s; Call "Lwrite"; Pop eax]
+
+        | READ ->
+          let s, env = env#allocate in 
+          env, [Call "Lread"; Mov (eax, s)]
+
+        | LD x ->
+          let s, env = (env#global x)#allocate in
+          env,
+          (
+            match s with
+            | S _ | M _ -> [Mov (env#loc x, eax); Mov (eax, s)]
+            | _         -> [Mov (env#loc x, s)]
+          )	    
+
+        | ST x ->
+          let s, env = (env#global x)#pop in
+          env,
+          (
+            match s with
+            | S _ | M _ -> [Mov (s, eax); Mov (eax, env#loc x)]
+            | _         -> [Mov (s, env#loc x)]
+          )
+
+        | LABEL label -> env, [Label label]
+        
+        | JMP label -> env, [Jmp label]
+        
+        | CJMP (cond, label) ->
+          let x, env = env#pop in
+          env, [Binop ("cmp", L 0, x); CJmp (cond, label)]
+
+        | BINOP op -> compile_binop env op
+        
+        | BEGIN (fun_name, args, locals) ->
+            let env = env#enter fun_name args locals in
+            env, 
+            [
+              Push ebp; 
+              Mov (esp, ebp); 
+              Binop ("-", M ("$" ^ env#lsize), esp)
+            ]
+
+        | END -> 
+          env, 
+          [
+            Label env#epilogue; 
+            Mov (ebp, esp); 
+            Pop ebp; 
+            Ret; 
+            Meta (Printf.sprintf "\t.set %s, %d" env#lsize (env#allocated * word_size))
+          ]
+
+        | CALL (f, n, p) ->
+          let pushr, popr =
+            List.split @@ List.map(fun r -> (Push r, Pop r)) env#live_registers
+          in
+          let env, code =
+            if n = 0
+            then 
+              env, pushr @ [Call f] @ (List.rev popr)
+            else
+              let rec push_args env acc = function
+              | 0 -> env, acc
+              | n -> let x, env = env#pop in push_args env ((Push x)::acc) (n - 1)
+              in
+              let env, pushs = push_args env [] n in
+              env, pushr @ pushs @ [Call f; Binop ("+", L (n * 4), esp)] @ (List.rev popr) 
+          in
+          (
+            if p 
+            then 
+              env, code 
+            else 
+              let y, env = env#allocate in
+              env, code @ [Mov (eax, y)]
+          )
+
+        | RET b -> 
+          if b 
+          then 
+            let x, env = env#pop in env, [Mov (x, eax); Jmp env#epilogue]
+          else 
+            env, [Jmp env#epilogue]
+
+      in
+      let env'', code'' = compile' env' scode' in
+      env'', code' @ code''
+  in
+  compile' env code
                                 
->>>>>>> 40f45c35
 (* A set of strings *)           
 module S = Set.Make (String)
 
+let init n f =
+  let rec init' i n f =
+    if i >= n then []
+    else (f i) :: (init' (i + 1) n f)
+  in init' 0 n f
+
 (* Environment implementation *)
-let make_assoc l = List.combine l (List.init (List.length l) (fun x -> x))
+let make_assoc l = List.combine l (init (List.length l) (fun x -> x))
                      
 class env =
   object (self)
@@ -302,4 +358,4 @@
   Printf.fprintf outf "%s" (genasm prog);
   close_out outf;
   let inc = try Sys.getenv "RC_RUNTIME" with _ -> "../runtime" in
-  Sys.command (Printf.sprintf "gcc -m32 -o %s %s/runtime.o %s.s" name inc name)+Sys.command (Printf.sprintf "gcc -m32 -o %s %s/runtime.o %s.s" name inc name)
