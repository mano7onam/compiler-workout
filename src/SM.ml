--- conflicted
+++ resolved
@@ -30,57 +30,57 @@
    Takes an environment, a configuration and a program, and returns a configuration as a result. The
    environment is used to locate a label to jump to (via method env#labeled <label_name>)
 *)                                                  
-<<<<<<< HEAD
 let check_cond_jmp cond value = 
   match cond with
   | "nz" -> value <> 0
   | "z" -> value = 0 
-=======
-let rec eval env ((cstack, stack, ((st, i, o) as c)) as conf) prg = failwith "Not implemented"
->>>>>>> 40f45c35
 
-let rec eval env conf = function 
-	| [] -> conf
-	| inst::prog -> 
-		match inst, conf with
-		| BINOP op, (cstack, y::x::stack_tail, stmt_conf) -> 
-			let res = Expr.eval_binop op x y in
-			eval env (cstack, res::stack_tail, stmt_conf) prog
-		| CONST z, (cstack, stack, stmt_conf) ->
-			eval env (cstack, z::stack, stmt_conf) prog
-		| READ, (cstack, stack, (st, z::i, o)) ->
-			eval env (cstack, z::stack, (st, i, o)) prog
-		| WRITE, (cstack, z::stack, (st, i, o)) ->
-			eval env (cstack, stack, (st, i, o @ [z])) prog
-		| LD x, (cstack, stack, (st, i, o)) ->
-			let res = State.eval st x 
-			in 	eval env (cstack, res::stack, (st, i, o)) prog
-		| ST x, (cstack, z::stack, (st, i, o)) ->
-			let st' =	State.update x z st 
-			in 	eval env (cstack, stack, (st', i, o)) prog
-		| LABEL label, conf -> eval env conf prog
-		| JMP label, conf -> eval env conf (env#labeled label)
-		| CJMP (cond, label), (cstack, stack, stmt_conf) -> (
-			eval env (cstack, List.tl stack, stmt_conf)
-      (if (check_cond_jmp cond (List.hd stack)) then (env#labeled label) else prog)
-		)
-		| CALL name, (cstack, stack, (st, i, o)) ->
-			eval env ((prog, st)::cstack, stack, (st, i, o)) (env#labeled name)
-		| BEGIN (args, xs), (cstack, stack, (st, i, o)) ->
-			let rec init_args state = function
-				| a::args, z::stack -> 
-					let state', stack' = init_args state (args, stack)
-					in State.update a z state', stack'
-				| [], stack -> state, stack
-			in let s', stack' = init_args (State.enter st @@ args @ xs) (args, stack)
-			in eval env (cstack, stack', (s', i, o)) prog
-		| END, (cstack, stack, (st, i, o)) -> 
-		(
-			match cstack with
-			| (p', st')::cstack' -> 
-				eval env (cstack', stack, (State.leave st st', i, o)) p'
-			| [] -> conf
-		)	
+let rec eval env conf = function
+  | [] -> conf
+  | instr::prog_tail ->
+    let (cstack, stack, stmt_conf) = conf in
+    let (st, i, o) = stmt_conf in
+    match instr with
+    | BINOP op ->
+      let (x::y::stack_tail) = stack in
+      let res = Expr.eval_binop op y x in
+      eval env (cstack, res::stack_tail, stmt_conf) prog_tail
+    | CONST z -> eval env (cstack, z::stack, stmt_conf) prog_tail
+    | READ -> 
+      let (i::i_tail) = i in 
+      eval env (cstack, i::stack, (st, i_tail, o)) prog_tail
+    | WRITE -> 
+      let (z::stack_tail) = stack in 
+      eval env (cstack, stack_tail, (st, i, o @ [z])) prog_tail
+    | LD x -> 
+      let res = State.eval st x in
+      eval env (cstack, res::stack, stmt_conf) prog_tail
+    | ST x -> 
+      let (s::stack_tail) = stack in
+      let res = State.update x s st in
+      eval env (cstack, stack_tail, (res, i, o)) prog_tail
+    | LABEL _ -> eval env conf prog_tail
+    | JMP label -> eval env conf (env#labeled label)
+    | CJMP (cond, label)  -> 
+      (
+			  eval env (cstack, List.tl stack, stmt_conf)
+        (if (check_cond_jmp cond (List.hd stack)) then (env#labeled label) else prog_tail)
+      )
+    | CALL (f, _, _) -> eval env ((prog_tail, st)::cstack, stack, stmt_conf) @@ env#labeled f
+    | BEGIN (_, args, xs) ->
+      let rec init_args st = function
+        | a::args, z::stack -> 
+          let state', stack' = init_args st (args, stack) in 
+          State.update a z state', stack'
+        | [], stack -> st, stack
+      in let state', stack' = init_args (State.enter st @@ args @ xs) (args, stack)
+      in eval env (cstack, stack', (state', i, o)) prog_tail
+    | END | RET _ ->
+      match cstack with
+      | (prog, s)::cstack' ->
+        let res = State.leave st s, i, o in
+        eval env (cstack', stack, res) prog
+      | [] -> conf
 
 (* Top-level evaluation
      val run : prg -> int list -> int list
@@ -101,92 +101,74 @@
    Takes a program in the source language and returns an equivalent program for the
    stack machine
 *)
-<<<<<<< HEAD
 let rec compile_expr = function
-| Expr.Var x -> [LD x]
-| Expr.Const n -> [CONST n]
-| Expr.Binop (op, x, y) -> 
-  compile_expr x @ 
-  compile_expr y @ 
-	[BINOP op]
-| Expr.Call (fun_name, args) ->
-	List.concat (List.map compile_expr (List.rev args)) @ 
-	[CALL fun_name]
-
-let rec compile_body env = function
-	| Stmt.Assign (x, e) -> compile_expr e @ [ST x], env
-	| Stmt.Read x -> [READ; ST x], env
-	| Stmt.Write e ->	compile_expr e @ [WRITE], env
-	| Stmt.Seq (a, b) -> 
-		let a', env = compile_body env a in
-		let b', env = compile_body env b in
-		a' @ b', env
-	| Stmt.Skip -> [], env
-	| Stmt.If (cond, then_body, else_body) ->
-		let compiled_cond 			= compile_expr cond in
-		let label_else, env 		= env#generate in 
-		let label_end_if, env 	= env#generate in
-		let then_compiled, env 	= compile_body env then_body in
-		let else_compiled, env 	= compile_body env else_body in
-		compiled_cond 												@ 
-		[CJMP ("z", label_else)] 							@ 
-		then_compiled 												@ 
-		[JMP label_end_if; LABEL label_else] 	@ 
-		else_compiled 												@ 
-		[LABEL label_end_if], 
-		env
-	| Stmt.While (cond, while_body) ->
-		let compiled_cond               		= compile_expr cond in
-		let label_cond, env 								= env#generate in
-		let label_loop, env 								= env#generate in
-		let compiled_while_body, env 				= compile_body env while_body in
-		[JMP label_cond; LABEL label_loop] 	@ 
-		compiled_while_body 								@ 
-		[LABEL label_cond] 									@ 
-		compiled_cond 											@ 
-		[CJMP ("nz", label_loop)], 
-		env
-	| Stmt.Repeat (cond, repeat_body) ->
-		let label_loop, env 		= env#generate in
-		let compiled_repeat_body, env = compile_body env repeat_body in
-		[LABEL label_loop] 						@ 
-		compiled_repeat_body 					@ 
-		compile_expr cond 						@ 
-		[CJMP ("z", label_loop)], 
-		env
-	| Stmt.Call (fun_name, args) ->
-		List.concat (List.map compile_expr (List.rev args)) @ 
-		[CALL fun_name], 
-		env
-	| Stmt.Return e ->
-		match e with
-		| None -> [END], env
-		| Some e -> compile_expr e @ [END], env
+  | Expr.Var x -> [LD x]
+  | Expr.Const n -> [CONST n]
+  | Expr.Binop (op, x, y) -> 
+    compile_expr x @ 
+    compile_expr y @ 
+    [BINOP op]
+  | Expr.Call (fun_name, args) -> 
+    List.fold_left (fun ac e -> compile_expr e @ ac) [] args @ 
+    [CALL (fun_name, List.length args, false)]
 
 let compile (defs, prog) = 
-	let env = 
-		object
-    		val count_label = 0
-    		method generate = "LABEL_" ^ string_of_int count_label, {< count_label = count_label + 1 >}
-		end 
-	in let compiled_prog, env = compile_body env prog
-	in let rec compile_functions env def_functions =
-		match def_functions with
-		| (name, (args, locals, body))::def_functions' ->
-			let rest_functions, env 	= compile_functions env def_functions' 
-			in let compiled_body, env = compile_body env body
-			in 
-			[LABEL name; BEGIN (args, locals)] 		@ 
-			compiled_body 												@ 
-			[END] 																@ 
-			rest_functions,
-			env
-		| [] -> [], env  
-	in let all_functions, _  = compile_functions env defs 
-	in 
-	compiled_prog 	@ 
-	[END] 					@ 
-	all_functions
-=======
-let compile (defs, p) = failwith "Not implemented"
->>>>>>> 40f45c35
+  let env = object 
+    val mutable id = 0
+    method generate = 
+      id <- (id + 1);
+      "L" ^ string_of_int id
+  end
+  in let rec compile_body prog =
+    match prog with
+    | Stmt.Assign (x, e) -> (compile_expr e) @ [ST x]
+    | Stmt.Read x -> [READ] @ [ST x]
+    | Stmt.Write e -> (compile_expr e) @ [WRITE]
+    | Stmt.Seq (a, b) -> (compile_body a) @ (compile_body b)
+    | Stmt.Skip -> []
+    | Stmt.If (cond, then_body, else_body) ->
+      let compiled_cond = compile_expr cond in
+      let label_else = env#generate in 
+      let label_end_if = env#generate in
+      let then_compiled = compile_body then_body in
+      let else_compiled = compile_body else_body in
+      compiled_cond @ 
+      [CJMP ("z", label_else)] @ 
+      then_compiled @ 
+      [JMP label_end_if; LABEL label_else] @ 
+      else_compiled @ 
+      [LABEL label_end_if]
+    | Stmt.While (cond, while_body) ->
+      let compiled_cond = compile_expr cond in
+      let label_cond = env#generate in
+      let label_loop = env#generate in
+      let compiled_while_body = compile_body while_body in
+      [JMP label_cond; LABEL label_loop] @ 
+      compiled_while_body @ 
+      [LABEL label_cond] @ 
+      compiled_cond @ 
+      [CJMP ("nz", label_loop)]
+    | Stmt.Repeat (cond, repeat_body) ->
+      let label_loop= env#generate in
+      let compiled_repeat_body = compile_body repeat_body in
+      [LABEL label_loop] @ 
+      compiled_repeat_body @ 
+      compile_expr cond @ 
+      [CJMP ("z", label_loop)]
+    | Stmt.Return e -> 
+      (
+        match e with
+        | None -> [RET false]
+        | Some e -> compile_expr e @ [RET true]
+      )
+    | Stmt.Call (fun_name, args) -> 
+      List.concat (List.map compile_expr args) @ 
+      [CALL (fun_name, List.length args, true)] in
+      let compile_def (fun_name, (args, locals, body)) = 
+        [
+          LABEL fun_name; 
+          BEGIN (fun_name, args, locals)
+        ] 
+        @ compile_body body @ [END] 
+      in
+	  (compile_body prog @ [END] @ List.concat (List.map compile_def defs))