open GT       
open Language
       
(* The type for the stack machine instructions *)
@type insn =
(* binary operator                 *) | BINOP   of string
(* put a constant on the stack     *) | CONST   of int
(* put a string on the stack       *) | STRING  of string                      
(* load a variable to the stack    *) | LD      of string
(* store a variable from the stack *) | ST      of string
(* store in an array               *) | STA     of string * int
(* a label                         *) | LABEL   of string
(* unconditional jump              *) | JMP     of string
(* conditional jump                *) | CJMP    of string * string
(* begins procedure definition     *) | BEGIN   of string * string list * string list
(* end procedure definition        *) | END
(* calls a function/procedure      *) | CALL    of string * int * bool
(* returns from a function         *) | RET     of bool with show
                                                   
(* The type for the stack machine program *)
type prg = insn list
                            
(* The type for the stack machine configuration: control stack, stack and configuration from statement
   interpreter
*)
type config = (prg * State.t) list * Value.t list * Expr.config

(* Stack machine interpreter
     val eval : env -> config -> prg -> config
   Takes an environment, a configuration and a program, and returns a configuration as a result. The
   environment is used to locate a label to jump to (via method env#labeled <label_name>)
<<<<<<< HEAD
*)                                                  
let check_cond_jmp cond value = 
  match cond with
  | "nz" -> value <> 0
  | "z" -> value = 0 
=======
*)
let split n l =
  let rec unzip (taken, rest) = function
  | 0 -> (List.rev taken, rest)
  | n -> let h::tl = rest in unzip (h::taken, tl) (n-1)
  in
  unzip ([], l) n
        
let rec eval env ((cstack, stack, ((st, i, o) as c)) as conf) prg = failwith "Not implemented"
>>>>>>> e66732ae

let rec eval env conf = function
  | [] -> conf
  | instr::prog_tail ->
    let (cstack, stack, stmt_conf) = conf in
    let (st, i, o) = stmt_conf in
    match instr with
    | BINOP op ->
      let (x::y::stack_tail) = stack in
      let res = Expr.eval_binop op y x in
      eval env (cstack, res::stack_tail, stmt_conf) prog_tail
    | CONST z -> eval env (cstack, z::stack, stmt_conf) prog_tail
    | READ -> 
      let (i::i_tail) = i in 
      eval env (cstack, i::stack, (st, i_tail, o)) prog_tail
    | WRITE -> 
      let (z::stack_tail) = stack in 
      eval env (cstack, stack_tail, (st, i, o @ [z])) prog_tail
    | LD x -> 
      let res = State.eval st x in
      eval env (cstack, res::stack, stmt_conf) prog_tail
    | ST x -> 
      let (s::stack_tail) = stack in
      let res = State.update x s st in
      eval env (cstack, stack_tail, (res, i, o)) prog_tail
    | LABEL _ -> eval env conf prog_tail
    | JMP label -> eval env conf (env#labeled label)
    | CJMP (cond, label)  -> 
      (
			  eval env (cstack, List.tl stack, stmt_conf)
        (if (check_cond_jmp cond (List.hd stack)) then (env#labeled label) else prog_tail)
      )
    | CALL (f, _, _) -> eval env ((prog_tail, st)::cstack, stack, stmt_conf) @@ env#labeled f
    | BEGIN (_, args, xs) ->
      let rec init_args st = function
        | a::args, z::stack -> 
          let state', stack' = init_args st (args, stack) in 
          State.update a z state', stack'
        | [], stack -> st, stack
      in let state', stack' = init_args (State.enter st @@ args @ xs) (args, stack)
      in eval env (cstack, stack', (state', i, o)) prog_tail
    | END | RET _ ->
      match cstack with
      | (prog, s)::cstack' ->
        let res = State.leave st s, i, o in
        eval env (cstack', stack, res) prog
      | [] -> conf

(* Top-level evaluation
     val run : prg -> int list -> int list
   Takes a program, an input stream, and returns an output stream this program calculates
*)
let run p i =
  let module M = Map.Make (String) in
  let rec make_map m = function
  | []              -> m
  | (LABEL l) :: tl -> make_map (M.add l tl m) tl
  | _ :: tl         -> make_map m tl
  in
  let m = make_map M.empty p in
  let (_, _, (_, _, o)) =
    eval
      (object
         method is_label l = M.mem l m
         method labeled l = M.find l m
         method builtin (cstack, stack, (st, i, o)) f n p =
           let f = match f.[0] with 'L' -> String.sub f 1 (String.length f - 1) | _ -> f in
           let args, stack' = split n stack in
           let (st, i, o, r) = Language.Builtin.eval (st, i, o, None) (List.rev args) f in
           let stack'' = if p then stack' else let Some r = r in r::stack' in
           Printf.printf "Builtin: %s\n";
           (cstack, stack'', (st, i, o))
       end
      )
      ([], [], (State.empty, i, []))
      p
  in
  o

(* Stack machine compiler
     val compile : Language.t -> prg
   Takes a program in the source language and returns an equivalent program for the
   stack machine
*)
<<<<<<< HEAD
let rec compile_expr = function
  | Expr.Var x -> [LD x]
  | Expr.Const n -> [CONST n]
  | Expr.Binop (op, x, y) -> 
    compile_expr x @ 
    compile_expr y @ 
    [BINOP op]
  | Expr.Call (fun_name, args) -> 
    List.fold_left (fun ac e -> compile_expr e @ ac) [] args @ 
    [CALL (fun_name, List.length args, false)]

let compile (defs, prog) = 
  let env = object 
    val mutable id = 0
    method generate = 
      id <- (id + 1);
      "L" ^ string_of_int id
  end
  in let rec compile_body prog =
    match prog with
    | Stmt.Assign (x, e) -> (compile_expr e) @ [ST x]
    | Stmt.Read x -> [READ] @ [ST x]
    | Stmt.Write e -> (compile_expr e) @ [WRITE]
    | Stmt.Seq (a, b) -> (compile_body a) @ (compile_body b)
    | Stmt.Skip -> []
    | Stmt.If (cond, then_body, else_body) ->
      let compiled_cond = compile_expr cond in
      let label_else = env#generate in 
      let label_end_if = env#generate in
      let then_compiled = compile_body then_body in
      let else_compiled = compile_body else_body in
      compiled_cond @ 
      [CJMP ("z", label_else)] @ 
      then_compiled @ 
      [JMP label_end_if; LABEL label_else] @ 
      else_compiled @ 
      [LABEL label_end_if]
    | Stmt.While (cond, while_body) ->
      let compiled_cond = compile_expr cond in
      let label_cond = env#generate in
      let label_loop = env#generate in
      let compiled_while_body = compile_body while_body in
      [JMP label_cond; LABEL label_loop] @ 
      compiled_while_body @ 
      [LABEL label_cond] @ 
      compiled_cond @ 
      [CJMP ("nz", label_loop)]
    | Stmt.Repeat (cond, repeat_body) ->
      let label_loop= env#generate in
      let compiled_repeat_body = compile_body repeat_body in
      [LABEL label_loop] @ 
      compiled_repeat_body @ 
      compile_expr cond @ 
      [CJMP ("z", label_loop)]
    | Stmt.Return e -> 
      (
        match e with
        | None -> [RET false]
        | Some e -> compile_expr e @ [RET true]
      )
    | Stmt.Call (fun_name, args) -> 
      List.concat (List.map compile_expr args) @ 
      [CALL (fun_name, List.length args, true)] in
      let compile_def (fun_name, (args, locals, body)) = 
        [
          LABEL fun_name; 
          BEGIN (fun_name, args, locals)
        ] 
        @ compile_body body @ [END] 
      in
	  (compile_body prog @ [END] @ List.concat (List.map compile_def defs))
=======
let compile (defs, p) = failwith "Not implemented"
>>>>>>> e66732ae
<|MERGE_RESOLUTION|>--- conflicted
+++ resolved
@@ -29,14 +29,12 @@
      val eval : env -> config -> prg -> config
    Takes an environment, a configuration and a program, and returns a configuration as a result. The
    environment is used to locate a label to jump to (via method env#labeled <label_name>)
-<<<<<<< HEAD
 *)                                                  
 let check_cond_jmp cond value = 
   match cond with
   | "nz" -> value <> 0
   | "z" -> value = 0 
-=======
-*)
+
 let split n l =
   let rec unzip (taken, rest) = function
   | 0 -> (List.rev taken, rest)
@@ -44,9 +42,6 @@
   in
   unzip ([], l) n
         
-let rec eval env ((cstack, stack, ((st, i, o) as c)) as conf) prg = failwith "Not implemented"
->>>>>>> e66732ae
-
 let rec eval env conf = function
   | [] -> conf
   | instr::prog_tail ->
@@ -130,7 +125,6 @@
    Takes a program in the source language and returns an equivalent program for the
    stack machine
 *)
-<<<<<<< HEAD
 let rec compile_expr = function
   | Expr.Var x -> [LD x]
   | Expr.Const n -> [CONST n]
@@ -201,7 +195,4 @@
         ] 
         @ compile_body body @ [END] 
       in
-	  (compile_body prog @ [END] @ List.concat (List.map compile_def defs))
-=======
-let compile (defs, p) = failwith "Not implemented"
->>>>>>> e66732ae
+	  (compile_body prog @ [END] @ List.concat (List.map compile_def defs))