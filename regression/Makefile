TESTS=test001 test002 test003 test004 test005 test006 test007 test008

RC=../src/rc.opt

.PHONY: check $(TESTS) 

check: $(TESTS) 

$(TESTS): %: %.expr
	cat $@.input | $(RC) -i $< > $@.log && diff $@.log orig/$@.log
	cat $@.input | $(RC) -s $< > $@.log && diff $@.log orig/$@.log

clean:
<<<<<<< HEAD
	rm -f test*.log *.s *~ $(TESTS)
	
=======
	rm -f test*.log *.s *~ $(TESTS)
>>>>>>> 0d3cd8aa
<|MERGE_RESOLUTION|>--- conflicted
+++ resolved
@@ -11,9 +11,4 @@
 	cat $@.input | $(RC) -s $< > $@.log && diff $@.log orig/$@.log
 
 clean:
-<<<<<<< HEAD
-	rm -f test*.log *.s *~ $(TESTS)
-	
-=======
-	rm -f test*.log *.s *~ $(TESTS)
->>>>>>> 0d3cd8aa
+	rm -f test*.log *.s *~ $(TESTS)